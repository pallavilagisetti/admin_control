# 🚀 Upstar Admin Panel

A comprehensive admin panel for managing resumes, jobs, and analytics built with Node.js and Next.js.

## 📁 Project Structure

```
<<<<<<< HEAD
upstarflows-admin/
├── upstar-backend/          # Node.js API server
│   ├── src/                # Source code
│   ├── database/           # Database migrations and seeds
│   ├── tests/              # Test files
│   └── env.local           # Environment configuration
├── upstar-website/         # Next.js frontend
│   ├── src/                # Source code
│   ├── app/                # Next.js app directory
│   └── .env.local          # Environment configuration
├── setup.sh               # Automated setup script (Linux/Mac)
├── setup.bat              # Automated setup script (Windows)
└── SETUP_GUIDE.md         # Detailed setup instructions
=======

├── upstar-backend/          # Node.js API Backend
│   ├── src/                 # Source code
│   ├── database/            # Database schemas and migrations
│   ├── uploads/             # File uploads directory
│   ├── .env                 # Environment variables
│   ├── .gitignore           # Git ignore rules
│   └── README.md            # Backend documentation
├── upstar-website/          # Next.js Frontend
│   ├── src/                 # Source code
│   ├── public/              # Static assets
│   ├── .env                 # Environment variables
│   ├── .gitignore           # Git ignore rules
│   └── README.md            # Frontend documentation
>>>>>>> 2f39016a
```

## ⚡ Quick Start

### Prerequisites
- Node.js 18+
- PostgreSQL 16+
- Git

### Automated Setup

**Linux/Mac:**
```bash
<<<<<<< HEAD
git clone <your-repo-url>
cd upstarflows-admin
chmod +x setup.sh
./setup.sh
=======
git clone <repository-url>

>>>>>>> 2f39016a
```

**Windows:**
```cmd
git clone <your-repo-url>
cd upstarflows-admin
setup.bat
```

### Manual Setup

1. **Clone and install dependencies:**
   ```bash
   git clone <your-repo-url>
   cd upstarflows-admin
   
   # Backend
   cd upstar-backend
   npm install
   
   # Frontend
   cd ../upstar-website
   npm install
   ```

2. **Configure environment:**
   ```bash
   # Copy environment templates
   cp upstar-backend/env.local upstar-backend/env.local.backup
   cp upstar-website/env.template upstar-website/.env.local
   
   # Edit configuration files
   nano upstar-backend/env.local
   nano upstar-website/.env.local
   ```

3. **Start the application:**
   ```bash
   # Terminal 1 - Backend
   cd upstar-backend
   npm start
   
   # Terminal 2 - Frontend
   cd upstar-website
   npm run dev
   ```

4. **Access the application:**
   - Frontend: http://localhost:3000
   - Backend API: http://localhost:5000
   - Health Check: http://localhost:5000/api/health

## 🧪 Testing

```bash
# Test database connection
cd upstar-backend
npm run test:db:remote

<<<<<<< HEAD
# Test API endpoints
npm run test:routes:all
=======
Frontend will run on `http://localhost:3000`

## 🔐 Authentication

### Test Accounts

| Role | Email | Password | Access Level |
|------|-------|----------|--------------|
| **Admin** | pallavigisetti12003@gmail.com | admin123 | Full access |
| **Editor** | lagisettipallavi607@gmail.com | editor123 | Content management |
| **Viewer** | pallusweety67@gmail.com | viewer123 | Read-only |

## ✨ Key Features

### 🎯 Admin Dashboard
- **Real-time Analytics**: Live data from your database
- **User Management**: Complete user lifecycle management
- **Role-based Access**: Admin, Editor, Viewer permissions
- **Responsive Design**: Works on all devices

### 📊 Analytics & Reporting
- **Comprehensive Reports**: Export detailed analytics
- **Real Data Integration**: No more mock data
- **Performance Metrics**: System health monitoring
- **Growth Tracking**: User and revenue analytics

### 🔒 Security
- **JWT Authentication**: Secure token-based auth
- **Role-based Permissions**: Granular access control
- **Input Validation**: Comprehensive data validation
- **CORS Protection**: Secure cross-origin requests

### 🚀 Performance
- **Queue System**: Background job processing
- **Database Optimization**: Efficient queries and indexing
- **Caching**: Redis-based caching strategy
- **Error Handling**: Robust error management

## 🛠️ Technology Stack

### Frontend (upstar-website)
- **Next.js 14** - React framework with App Router
- **TypeScript** - Type-safe development
- **Tailwind CSS** - Utility-first CSS framework
- **React Context** - State management
- **Custom API Client** - HTTP client with error handling

### Backend (upstar-backend)
- **Node.js** - JavaScript runtime
- **Express.js** - Web framework
- **PostgreSQL** - Primary database
- **Redis** - Caching and job queue
- **JWT** - Authentication tokens
- **Bull** - Job queue management

## 📋 Environment Setup

### Backend (.env)
```env
PORT=5000
NODE_ENV=development
DB_HOST=54.254.3.87
DB_PORT=5433
DB_NAME=resume_db
DB_USER=developer
DB_PASSWORD=localpass
DB_SSL=false
REDIS_URL=redis://localhost:6379
JWT_SECRET=your_jwt_secret_key_change_this_in_production
CORS_ORIGIN=http://localhost:3000
```
>>>>>>> 2f39016a

# Test frontend-backend connection
cd ../upstar-website
npm run test:backend
```

## 🐳 Docker Deployment

```bash
# Start all services
docker-compose up -d

# Check logs
docker-compose logs -f

# Stop services
docker-compose down
```

## 📚 Documentation

- [Complete Setup Guide](SETUP_GUIDE.md) - Detailed setup instructions
- [Deployment Guide](DEPLOYMENT_GUIDE.md) - Production deployment
- [Backend API Documentation](upstar-backend/docs/API.md)
- [Database Documentation](upstar-backend/DATABASE_DOCUMENTATION.md)
- [Environment Setup](upstar-backend/ENVIRONMENT_SETUP.md)

## 🔧 Configuration

### Database Configuration
The application uses PostgreSQL with the `resume_db` database. Configure your database settings in:
- `upstar-backend/env.local` - Backend database connection
- `upstar-website/.env.local` - Frontend API configuration

### Environment Variables
Key environment variables:
- `DB_HOST` - Database host (default: 54.254.3.87)
- `DB_PORT` - Database port (default: 5433)
- `DB_NAME` - Database name (must be: resume_db)
- `JWT_SECRET` - JWT signing secret
- `CORS_ORIGIN` - Frontend URL for CORS

## 🚀 Features

- **User Management** - User registration, authentication, and role management
- **Resume Processing** - Upload, parse, and analyze resumes
- **Job Management** - Create and manage job postings
- **Analytics Dashboard** - Comprehensive analytics and reporting
- **File Upload** - Support for PDF, DOC, DOCX, TXT files
- **AI Integration** - OpenAI integration for resume analysis
- **Real-time Updates** - Live data updates and notifications

## 🛠️ Development

### Backend Development
```bash
cd upstar-backend
npm run dev          # Start with nodemon
npm run lint         # Run ESLint
npm run test         # Run tests
```

### Frontend Development
```bash
cd upstar-website
npm run dev          # Start development server
npm run build        # Build for production
npm run lint         # Run ESLint
npm run typecheck    # TypeScript type checking
```

<<<<<<< HEAD
## 🔒 Security

- JWT-based authentication
- CORS protection
- Rate limiting
- Input validation and sanitization
- SQL injection prevention
- XSS protection

## 📊 Monitoring
=======
### Monitoring Tools
- Built-in API logging
- Database query analysis
- Redis performance metrics
- Frontend performance tracking
>>>>>>> 2f39016a

- Health check endpoints
- Performance logging
- Error tracking
- Database monitoring
- Application metrics

## 🤝 Contributing

1. Fork the repository
2. Create a feature branch
3. Make your changes
4. Add tests
5. Submit a pull request

## 📄 License

This project is licensed under the MIT License.

## 🆘 Support

For issues and questions:
1. Check the [Setup Guide](SETUP_GUIDE.md)
2. Review the [Troubleshooting Guide](upstar-website/TROUBLESHOOTING.md)
3. Check logs for error messages
4. Verify environment configuration

## 🔄 Updates

To update the application:
```bash
git pull origin main
cd upstar-backend && npm ci
cd ../upstar-website && npm ci
npm run migrate  # If database changes
```

---

**Built with ❤️ by the Upstar Team**<|MERGE_RESOLUTION|>--- conflicted
+++ resolved
@@ -5,36 +5,25 @@
 ## 📁 Project Structure
 
 ```
-<<<<<<< HEAD
 upstarflows-admin/
 ├── upstar-backend/          # Node.js API server
 │   ├── src/                # Source code
 │   ├── database/           # Database migrations and seeds
 │   ├── tests/              # Test files
-│   └── env.local           # Environment configuration
+│   ├── uploads/            # File uploads directory
+│   ├── env.local           # Environment configuration
+│   ├── .gitignore          # Git ignore rules
+│   └── README.md           # Backend documentation
 ├── upstar-website/         # Next.js frontend
 │   ├── src/                # Source code
 │   ├── app/                # Next.js app directory
-│   └── .env.local          # Environment configuration
+│   ├── public/             # Static assets
+│   ├── .env.local          # Environment configuration
+│   ├── .gitignore          # Git ignore rules
+│   └── README.md           # Frontend documentation
 ├── setup.sh               # Automated setup script (Linux/Mac)
 ├── setup.bat              # Automated setup script (Windows)
 └── SETUP_GUIDE.md         # Detailed setup instructions
-=======
-
-├── upstar-backend/          # Node.js API Backend
-│   ├── src/                 # Source code
-│   ├── database/            # Database schemas and migrations
-│   ├── uploads/             # File uploads directory
-│   ├── .env                 # Environment variables
-│   ├── .gitignore           # Git ignore rules
-│   └── README.md            # Backend documentation
-├── upstar-website/          # Next.js Frontend
-│   ├── src/                 # Source code
-│   ├── public/              # Static assets
-│   ├── .env                 # Environment variables
-│   ├── .gitignore           # Git ignore rules
-│   └── README.md            # Frontend documentation
->>>>>>> 2f39016a
 ```
 
 ## ⚡ Quick Start
@@ -48,15 +37,10 @@
 
 **Linux/Mac:**
 ```bash
-<<<<<<< HEAD
 git clone <your-repo-url>
 cd upstarflows-admin
 chmod +x setup.sh
 ./setup.sh
-=======
-git clone <repository-url>
-
->>>>>>> 2f39016a
 ```
 
 **Windows:**
@@ -116,82 +100,8 @@
 cd upstar-backend
 npm run test:db:remote
 
-<<<<<<< HEAD
 # Test API endpoints
 npm run test:routes:all
-=======
-Frontend will run on `http://localhost:3000`
-
-## 🔐 Authentication
-
-### Test Accounts
-
-| Role | Email | Password | Access Level |
-|------|-------|----------|--------------|
-| **Admin** | pallavigisetti12003@gmail.com | admin123 | Full access |
-| **Editor** | lagisettipallavi607@gmail.com | editor123 | Content management |
-| **Viewer** | pallusweety67@gmail.com | viewer123 | Read-only |
-
-## ✨ Key Features
-
-### 🎯 Admin Dashboard
-- **Real-time Analytics**: Live data from your database
-- **User Management**: Complete user lifecycle management
-- **Role-based Access**: Admin, Editor, Viewer permissions
-- **Responsive Design**: Works on all devices
-
-### 📊 Analytics & Reporting
-- **Comprehensive Reports**: Export detailed analytics
-- **Real Data Integration**: No more mock data
-- **Performance Metrics**: System health monitoring
-- **Growth Tracking**: User and revenue analytics
-
-### 🔒 Security
-- **JWT Authentication**: Secure token-based auth
-- **Role-based Permissions**: Granular access control
-- **Input Validation**: Comprehensive data validation
-- **CORS Protection**: Secure cross-origin requests
-
-### 🚀 Performance
-- **Queue System**: Background job processing
-- **Database Optimization**: Efficient queries and indexing
-- **Caching**: Redis-based caching strategy
-- **Error Handling**: Robust error management
-
-## 🛠️ Technology Stack
-
-### Frontend (upstar-website)
-- **Next.js 14** - React framework with App Router
-- **TypeScript** - Type-safe development
-- **Tailwind CSS** - Utility-first CSS framework
-- **React Context** - State management
-- **Custom API Client** - HTTP client with error handling
-
-### Backend (upstar-backend)
-- **Node.js** - JavaScript runtime
-- **Express.js** - Web framework
-- **PostgreSQL** - Primary database
-- **Redis** - Caching and job queue
-- **JWT** - Authentication tokens
-- **Bull** - Job queue management
-
-## 📋 Environment Setup
-
-### Backend (.env)
-```env
-PORT=5000
-NODE_ENV=development
-DB_HOST=54.254.3.87
-DB_PORT=5433
-DB_NAME=resume_db
-DB_USER=developer
-DB_PASSWORD=localpass
-DB_SSL=false
-REDIS_URL=redis://localhost:6379
-JWT_SECRET=your_jwt_secret_key_change_this_in_production
-CORS_ORIGIN=http://localhost:3000
-```
->>>>>>> 2f39016a
 
 # Test frontend-backend connection
 cd ../upstar-website
@@ -263,7 +173,6 @@
 npm run typecheck    # TypeScript type checking
 ```
 
-<<<<<<< HEAD
 ## 🔒 Security
 
 - JWT-based authentication
@@ -274,13 +183,6 @@
 - XSS protection
 
 ## 📊 Monitoring
-=======
-### Monitoring Tools
-- Built-in API logging
-- Database query analysis
-- Redis performance metrics
-- Frontend performance tracking
->>>>>>> 2f39016a
 
 - Health check endpoints
 - Performance logging
@@ -288,6 +190,14 @@
 - Database monitoring
 - Application metrics
 
+## 👥 Test Accounts
+
+| Role | Email | Password | Access Level |
+|------|-------|----------|--------------|
+| **Admin** | pallavigisetti12003@gmail.com | admin123 | Full access |
+| **Editor** | lagisettipallavi607@gmail.com | editor123 | Content management |
+| **Viewer** | pallusweety67@gmail.com | viewer123 | Read-only |
+
 ## 🤝 Contributing
 
 1. Fork the repository
